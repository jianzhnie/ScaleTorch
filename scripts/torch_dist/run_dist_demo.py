--- conflicted
+++ resolved
@@ -200,50 +200,6 @@
         tensor = torch.tensor([rank, rank + 1, rank + 2],
                               dtype=torch.float32,
                               device=device)
-<<<<<<< HEAD
-    print(f'Local data - Rank {rank_id} has data: {local_data}')
-
-    # 收集所有进程的数据
-    gathered_list = [torch.zeros_like(local_data) for _ in range(world_size)]
-    dist.all_gather(gathered_list, local_data)
-    print(
-        f'Gathered data - Rank {rank_id} received: {[t.tolist() for t in gathered_list]}'
-    )
-
-
-def test_all_reduce(rank_id, world_size, use_cpu=False):
-    """Test all_reduce communication."""
-    print(f'\n=== Testing AllReduce (Rank {rank_id}) ===')
-    device = get_current_device(use_cpu)
-
-    # 创建本地数据
-    tensor = torch.tensor([1.0, 2.0, 3.0], device=device) * (rank_id + 1)
-    print(f'Before all_reduce - Rank {rank_id} has data: {tensor}')
-
-    # 执行全局求和归约
-    dist.all_reduce(tensor, op=dist.ReduceOp.SUM)
-    print(f'After all_reduce sum - Rank {rank_id} has data: {tensor}')
-
-
-def test_reduce_scatter(rank_id, world_size, use_cpu=False):
-    """Test reduce_scatter communication."""
-    print(f'\n=== Testing ReduceScatter (Rank {rank_id}) ===')
-    device = get_current_device(use_cpu)
-
-    # 每个rank创建本地数据
-    tensor_dim = 4
-    input_list = []
-    for i in range(world_size):
-        tensor = torch.ones(tensor_dim, device=device) * (rank_id + 1) * (i + 1)
-        input_list.append(tensor)
-      
-    output_tensor = torch.zeros(tensor_dim, device=device)
-    print(f'Before reduce_scatter - Rank {rank_id} has data: {input_list}')
-
-    # 执行reduce_scatter操作
-    dist.reduce_scatter(output_tensor, input_list, op=dist.ReduceOp.SUM)
-    print(f'After reduce_scatter - Rank {rank_id} has data: {output_tensor}')
-=======
         rank_print(rank, f'Before reduce - Rank {rank} has data: {tensor}')
 
         # Perform reduce operation, only rank 0 receives result
@@ -322,20 +278,14 @@
     rank_print(rank, 'Testing reduce_scatter')
     try:
         # Each rank creates local data
+        tensor_dim = 4
         input_list = []
         for i in range(world_size):
-            tensor = torch.tensor(
-                [i + 1,
-                 (i + 1) * 2], dtype=torch.float32, device=device) * (rank + 1)
+            tensor = torch.ones(tensor_dim, device=device) * (rank + 1) * (i + 1)
             input_list.append(tensor)
-
-        input_tensor = torch.cat(input_list)
-        output_tensor = torch.zeros_like(input_list[0])
-
-        rank_print(
-            rank,
-            f'Before reduce_scatter - Rank {rank} has data: {input_tensor}')
-
+        
+        output_tensor = torch.zeros(tensor_dim, device=device)
+        print(f'Before reduce_scatter - Rank {rank} has data: {input_list}')
         # Perform reduce_scatter operation
         dist.reduce_scatter(output_tensor, input_list, op=dist.ReduceOp.SUM)
         rank_print(
@@ -368,7 +318,6 @@
             rank,
             f'Input data - Rank {rank} has data: {[t.tolist() for t in input_list]}'
         )
->>>>>>> c2995522
 
         # Prepare output list
         output_list = [
